--- conflicted
+++ resolved
@@ -14,7 +14,6 @@
         {
             try
             {
-<<<<<<< HEAD
                 // Initialize logger quickly on startup (non-blocking).
                 Logger.Initialize();
                 Logger.Log("ThisAddIn_Startup: starting initialization.");
@@ -76,11 +75,9 @@
 #else
                 Logger.Log("ThisAddIn_Startup: skipping MessageBox display in non-DEBUG build.");
 #endif
-=======
                 var buildTime = GetLinkerTime(Assembly.GetExecutingAssembly());
                 MessageBox.Show($"Good night - Built: {buildTime:yyyy-MM-dd HH:mm zzz}", "OutlookMailSorter");
                 // TODO: Place any initialization code here
->>>>>>> d5742941
             }
             catch (Exception ex)
             {
@@ -131,7 +128,6 @@
         }
         
         #endregion
-<<<<<<< HEAD
 
         // Helper to truncate long strings for log safety
         private static string Truncate(string value, int maxLength)
@@ -328,7 +324,5 @@
                 }
             }
         }
-=======
->>>>>>> d5742941
     }
 }